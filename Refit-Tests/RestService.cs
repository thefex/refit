using System;
using System.Net;
using System.Net.Http;
using NUnit.Framework;
using System.Threading.Tasks;

using Newtonsoft.Json;
using Refit.Tests.Support.Serialization;

namespace Refit.Tests
{
    public class User
    {
        public string Login { get; set; }
        public int Id { get; set; }
        public string AvatarUrl { get; set; }
        public string GravatarId { get; set; }
        public string Url { get; set; }
        public string HtmlUrl { get; set; }
        public string FollowersUrl { get; set; }
        public string FollowingUrl { get; set; }
        public string GistsUrl { get; set; }
        public string StarredUrl { get; set; }
        public string SubscriptionsUrl { get; set; }
        public string OrganizationsUrl { get; set; }
        public string ReposUrl { get; set; }
        public string EventsUrl { get; set; }
        public string ReceivedEventsUrl { get; set; }
        public string Type { get; set; }
        public string Name { get; set; }
        public string Company { get; set; }
        public string Blog { get; set; }
        public string Location { get; set; }
        public string Email { get; set; }
        public bool Hireable { get; set; }
        public string Bio { get; set; }
        public int PublicRepos { get; set; }
        public int Followers { get; set; }
        public int Following { get; set; }
        public string CreatedAt { get; set; }
        public string UpdatedAt { get; set; }
        public int PublicGists { get; set; }
    }

    [Headers("User-Agent: Refit Integration Tests")]
    public interface IGitHubApi
    {
        [Get("/users/{username}")]
        Task<User> GetUser(string userName);

        [Get("/")]
        Task<HttpResponseMessage> GetIndex();

        [Get("/give-me-some-404-action")]
        Task NothingToSeeHere();
    }

    public class RootObject
    {
        public string _id { get; set; }
        public string _rev { get; set; }
        public string name { get; set; } 
    }

    [Headers("User-Agent: Refit Integration Tests")]
    public interface INpmJs
    {
        [Get("/congruence")]
        Task<RootObject> GetCongruence();
    }

    [TestFixture]
    public class RestServiceIntegrationTests
    {
        [Test]
        public async Task HitTheGitHubUserApi()
        {
            var fixture = RestService.For<IGitHubApi>("https://api.github.com");
<<<<<<< HEAD
            var result = await fixture.GetUser("octocat");

            result.Wait();
            Assert.AreEqual("octocat", result.login);
=======
            JsonConvert.DefaultSettings = () => new JsonSerializerSettings() { ContractResolver = new SnakeCasePropertyNamesContractResolver() };
            var result = fixture.GetUser("octocat");

            result.Wait();
            Assert.AreEqual("octocat", result.Result.Login);
            Assert.IsNotEmpty(result.Result.AvatarUrl);
>>>>>>> df2de2c8
        }

        [Test]
        public async Task ShouldRetHttpResponseMessage()
        {
            var fixture = RestService.For<IGitHubApi>("https://api.github.com");
            var result = await fixture.GetIndex();

            Assert.IsNotNull(result.Result);
            Assert.IsTrue(result.IsSuccessStatusCode);
        }

        [Test]
        public async Task HitTheNpmJs()
        {
            var fixture = RestService.For<INpmJs>("https://registry.npmjs.us/public");
            var result = await fixture.GetCongruence();

            Assert.AreEqual("congruence", result._id);
        }

        [Test]
        public void PostToRequestBin()
        {
            var fixture = RestService.For<IRequestBin>("http://requestb.in/");
            var result = fixture.Post();

            try {
                result.Wait();
            } catch (AggregateException ae) {
                ae.Handle(x => {
                    if (x is ApiException) {
                        // we should be good but maybe a 404 occurred
                        return true;
                    }

                    // other exception types might be valid failures
                    return false;
                });
            }
        }

        [Test]
        public async Task CanGetDataOutOfErrorResponses() 
        {
            var fixture = RestService.For<IGitHubApi>("https://api.github.com");
            try {
                await fixture.NothingToSeeHere();
                Assert.Fail();
            } catch (ApiException exception) {
                Assert.AreEqual(HttpStatusCode.NotFound, exception.StatusCode);
                var content = exception.GetContentAs<dynamic>();
                Assert.AreEqual("Not Found", (string)content.message);
                Assert.IsNotNull((string)content.documentation_url);
            }
        }

        public interface IRequestBin
        {
            [Post("/1h3a5jm1")]
            Task Post();
        }
    }
}
<|MERGE_RESOLUTION|>--- conflicted
+++ resolved
@@ -3,9 +3,7 @@
 using System.Net.Http;
 using NUnit.Framework;
 using System.Threading.Tasks;
-
 using Newtonsoft.Json;
-using Refit.Tests.Support.Serialization;
 
 namespace Refit.Tests
 {
@@ -76,19 +74,13 @@
         public async Task HitTheGitHubUserApi()
         {
             var fixture = RestService.For<IGitHubApi>("https://api.github.com");
-<<<<<<< HEAD
+            JsonConvert.DefaultSettings = 
+                () => new JsonSerializerSettings() { ContractResolver = new SnakeCasePropertyNamesContractResolver() };
+
             var result = await fixture.GetUser("octocat");
 
-            result.Wait();
-            Assert.AreEqual("octocat", result.login);
-=======
-            JsonConvert.DefaultSettings = () => new JsonSerializerSettings() { ContractResolver = new SnakeCasePropertyNamesContractResolver() };
-            var result = fixture.GetUser("octocat");
-
-            result.Wait();
-            Assert.AreEqual("octocat", result.Result.Login);
-            Assert.IsNotEmpty(result.Result.AvatarUrl);
->>>>>>> df2de2c8
+            Assert.AreEqual("octocat", result.Login);
+            Assert.IsNotEmpty(result.AvatarUrl);
         }
 
         [Test]
